--- conflicted
+++ resolved
@@ -8,15 +8,12 @@
 from threading import Thread
 from xmlrpc.server import SimpleXMLRPCServer
 from xmlrpc.server import SimpleXMLRPCRequestHandler
-<<<<<<< HEAD
-=======
 
 import NetworkManager
 try:
     from gi.repository import GObject
 except ImportError:
     import gobject as GObject
->>>>>>> 33985c81
 
 from .bluez_peripheral import Peripheral
 from .bluenet_gatt_service import BluenetService, BluenetUuids, WifiConnectionState
@@ -81,7 +78,7 @@
 class BluenetDaemon(object):
     """
     Daemon to enable Wifi provisioning via Bluetooth Low Energy.
-    The run() method creates the Bluetooth GATT server and starts threads to listen for new networks 
+    The run() method creates the Bluetooth GATT server and starts threads to listen for new networks
     and changes in the connection status.
     """
 
@@ -364,9 +361,5 @@
         server.serve_forever()
 
 
-class RequestHandler(SimpleXMLRPCRequestHandler):
-    rpc_paths = ('/RPC2',)
-
-
 if __name__ == '__main__':
     bluenet_cli()